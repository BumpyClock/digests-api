--- conflicted
+++ resolved
@@ -211,9 +211,9 @@
 const metaData_prefix = "metaData:"
 const readerView_prefix = "readerViewContent:"
 const feedsearch_prefix = "feedsearch:"
-<<<<<<< HEAD
+
 const audio_prefix = "tts:"
-=======
+
 const DefaultRed = uint8(128)
 const DefaultGreen = uint8(128)
 const DefaultBlue = uint8(128)
@@ -221,7 +221,7 @@
 // const thumbnailColorPrefix = "thumbnailColor_"
 
 // var colorComputeSemaphore = make(chan struct{}, numWorkers)
->>>>>>> 5b68eefa
+
 
 // const redis_feedsItems_key = "feedsItems"
 // const redis_feedDetails_key = "feedDetails"