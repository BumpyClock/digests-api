--- conflicted
+++ resolved
@@ -109,16 +109,10 @@
 	InitializeRoutes(mux) // Assuming you've defined this to set up routes
 
 	// Wrap the mux with the middleware
-<<<<<<< HEAD
 	handlerChain := cors.Default().Handler(mux)      // Apply CORS first
 	handlerChain = RateLimitMiddleware(handlerChain) // Apply rate limiting next
 	handlerChain = GzipMiddleware(handlerChain)      // Apply Gzip compression last
 	redis_address = *redis
-=======
-	handlerChain := CORSMiddleware(mux)
-	handlerChain = RateLimitMiddleware(handlerChain)
-	handlerChain = GzipMiddleware(handlerChain)
->>>>>>> bbaccaee
 
 	log.Info("Opening cache connection...")
 	cache, cacheErr = digestsCache.NewRedisCache(redis_address, redis_password, redis_db)
