--- conflicted
+++ resolved
@@ -15,22 +15,13 @@
     RUN CGO_ENABLED=0 GOOS=linux go build -o main .
     
     # ---------- Final Stage ----------
-<<<<<<< HEAD
    # Start a new stage from scratch
 FROM alpine:latest
 
 # Install necessary packages
 RUN apk --no-cache add ca-certificates
    
-=======
-    FROM debian:stable-slim
-    
-    # Install necessary packages for Chromium
-    RUN apt-get update && apt-get install -y --no-install-recommends \
-        ca-certificates \
-        # Clean up apt caches to reduce image size
-        && apt-get clean && rm -rf /var/lib/apt/lists/*
->>>>>>> 6d6400eb
+
     
     # Create and switch to the /app directory
     WORKDIR /app
